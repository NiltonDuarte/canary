--- conflicted
+++ resolved
@@ -6058,7 +6058,6 @@
 	}
 
 	if (damage.secondary.type != COMBAT_NONE) {
-<<<<<<< HEAD
 		// Damage reflection secondary
 		if (!damage.extension && attacker && target->getMonster()) {
 			uint32_t secondaryReflectPercent = target->getReflectPercent(damage.secondary.type, true);
@@ -6081,9 +6080,7 @@
 				}
 			}
 		}
-=======
-
->>>>>>> 3f756717
+
 		damage.secondary.value = -damage.secondary.value;
 		// Damage healing secondary
 		if (attacker && target->getMonster()) {
