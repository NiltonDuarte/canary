/**
 * Canary - A free and open-source MMORPG server emulator
 * Copyright (©) 2019-2022 OpenTibiaBR <opentibiabr@outlook.com>
 * Repository: https://github.com/opentibiabr/canary
 * License: https://github.com/opentibiabr/canary/blob/main/LICENSE
 * Contributors: https://github.com/opentibiabr/canary/graphs/contributors
 * Website: https://docs.opentibiabr.com/
 */

#pragma once

#include "task.hpp"
#include "lib/thread/thread_pool.hpp"

static constexpr uint16_t DISPATCHER_TASK_EXPIRATION = 2000;
static constexpr uint16_t SCHEDULER_MINTICKS = 50;

enum class AsyncEventContext : uint8_t {
	FIRST,
	LAST
};

/**
 * Dispatcher allow you to dispatch a task async to be executed
 * in the dispatching thread. You can dispatch with an expiration
 * time, after which the task will be ignored.
 */
class Dispatcher {
public:
	explicit Dispatcher(ThreadPool &threadPool) :
		threadPool(threadPool) {
		threads.resize(std::thread::hardware_concurrency() + 1);
	};

	// Ensures that we don't accidentally copy it
	Dispatcher(const Dispatcher &) = delete;
	Dispatcher operator=(const Dispatcher &) = delete;

	static Dispatcher &getInstance();

	void init();
	void shutdown() {
		task_async_signal.notify_all();
	}

	void addEvent(std::function<void(void)> &&f, std::string &&context, uint32_t expiresAfterMs = 0);
	void addEvent_async(std::function<void(void)> &&f, AsyncEventContext context = AsyncEventContext::FIRST);

	uint64_t scheduleEvent(const std::shared_ptr<Task> &task);
	uint64_t scheduleEvent(uint32_t delay, std::function<void(void)> &&f, std::string &&context) {
		return scheduleEvent(delay, std::move(f), std::move(context), false);
	}
	uint64_t cycleEvent(uint32_t delay, std::function<void(void)> &&f, std::string &&context) {
		return scheduleEvent(delay, std::move(f), std::move(context), true);
	}

	[[nodiscard]] uint64_t getDispatcherCycle() const {
		return dispatcherCycle;
	}

	void stopEvent(uint64_t eventId);

private:
	static int16_t getThreadId() {
		static std::atomic_int16_t last_id = -1;
		thread_local static int16_t id = -1;
<<<<<<< HEAD
		return id > -1 ? id : (id = ++last_id);
=======

		if (id == -1) {
			last_id.fetch_add(1);
			id = last_id.load();
		}

		return id;
>>>>>>> c802608c
	};

	uint64_t scheduleEvent(uint32_t delay, std::function<void(void)> &&f, std::string &&context, bool cycle);

	inline void merge_events();
	inline void execute_events();
	inline void execute_async_events(const std::vector<Task> &taskList);
	inline void execute_scheduled_events();

	uint_fast64_t dispatcherCycle = 0;

	ThreadPool &threadPool;
	std::mutex mutex;
	std::condition_variable task_async_signal;

	// Thread Events
	struct ThreadTask {
		ThreadTask() {
			tasks.reserve(2000);
			scheduledtasks.reserve(2000);
		}

		std::vector<Task> tasks;
		std::array<std::vector<Task>, static_cast<uint8_t>(AsyncEventContext::LAST)> asyncTasks;
		std::vector<std::shared_ptr<Task>> scheduledtasks;
	};
	std::vector<ThreadTask> threads;

	// Main Events
	std::vector<Task> eventTasks;
	std::array<std::vector<Task>, static_cast<uint8_t>(AsyncEventContext::LAST)> asyncEventTasks;
	std::priority_queue<std::shared_ptr<Task>, std::deque<std::shared_ptr<Task>>, Task::Compare> scheduledtasks;
	phmap::parallel_flat_hash_map_m<uint64_t, std::shared_ptr<Task>> scheduledtasksRef;
};

constexpr auto g_dispatcher = Dispatcher::getInstance;<|MERGE_RESOLUTION|>--- conflicted
+++ resolved
@@ -64,17 +64,12 @@
 	static int16_t getThreadId() {
 		static std::atomic_int16_t last_id = -1;
 		thread_local static int16_t id = -1;
-<<<<<<< HEAD
-		return id > -1 ? id : (id = ++last_id);
-=======
-
 		if (id == -1) {
 			last_id.fetch_add(1);
 			id = last_id.load();
 		}
 
 		return id;
->>>>>>> c802608c
 	};
 
 	uint64_t scheduleEvent(uint32_t delay, std::function<void(void)> &&f, std::string &&context, bool cycle);
