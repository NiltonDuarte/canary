--- conflicted
+++ resolved
@@ -105,12 +105,8 @@
 		threadPool.addLoad([&] {
 			task.execute();
 
-<<<<<<< HEAD
-			if (++executedTasks == sizeEventAsync) {
-=======
 			executedTasks.fetch_add(1);
 			if (executedTasks.load() == sizeEventAsync) {
->>>>>>> c802608c
 				task_async_signal.notify_one();
 			}
 		});
